--- conflicted
+++ resolved
@@ -40,7 +40,6 @@
   return handler(request, response, handlerOptions);
 });
 
-<<<<<<< HEAD
 const defaultPort = process.env.PORT || 6274;
 let port = Number(defaultPort);
 
@@ -50,20 +49,6 @@
     console.log(`⚠️  Port ${port} was in use, trying ${port + 1}`);
     port++;
     server.listen(port);
-=======
-const port = process.env.PORT || 6274;
-const url = `http://127.0.0.1:${port}`;
-server.on("listening", () => {
-  console.log(
-    `🔍 MCPJam Inspector is up and running at \u001B]8;;${url}\u0007${url}\u001B]8;;\u0007 🚀`,
-  );
-});
-server.on("error", (err) => {
-  if (err.message.includes(`EADDRINUSE`)) {
-    console.error(
-      `❌  MCPJam Inspector PORT IS IN USE at \u001B]8;;${url}\u0007${url}\u001B]8;;\u0007 ❌ `,
-    );
->>>>>>> 1d2ee25c
   } else {
     console.error(`❌  MCPJam Inspector failed to start: ${err.message}`);
   }
@@ -71,10 +56,14 @@
 
 server.on("listening", () => {
   const url = `http://127.0.0.1:${port}`;
-  console.log(`🔍 MCPJam Inspector is up and running at ${url} 🚀`);
+  console.log(
+    `🔍 MCPJam Inspector is up and running at \u001B]8;;${url}\u0007${url}\u001B]8;;\u0007 🚀`,
+  );
 
   if (process.env.MCP_AUTO_OPEN_ENABLED !== "false") {
-    console.log(`🌐 Opening browser at ${url}`);
+    console.log(
+      `🌐 Opening browser at \u001B]8;;${url}\u0007${url}\u001B]8;;\u0007`,
+    );
     open(url);
   }
 });
