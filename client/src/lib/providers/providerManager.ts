--- conflicted
+++ resolved
@@ -16,11 +16,7 @@
   private storageKeys: StorageKeys = {
     anthropic: "claude-api-key",
     openai: "openai-api-key",
-    deepseek: "deepseek-api-key",
-<<<<<<< HEAD
     ollama: "ollama-host"
-=======
->>>>>>> 6c2a44ac
   };
 
   constructor() {
@@ -30,23 +26,9 @@
 
   private initializeProviders() {
     // Initialize with null providers
-<<<<<<< HEAD
     this.providers.set("anthropic", { provider: null, isValid: false, apiKey: "" });
     this.providers.set("openai", { provider: null, isValid: false, apiKey: "" });
-    this.providers.set("deepseek", { provider: null, isValid: false, apiKey: "" });
     this.providers.set("ollama", { provider: null, isValid: false, apiKey: "" });
-=======
-    this.providers.set("anthropic", {
-      provider: null,
-      isValid: false,
-      apiKey: "",
-    });
-    this.providers.set("openai", {
-      provider: null,
-      isValid: false,
-      apiKey: "",
-    });
->>>>>>> 6c2a44ac
   }
 
   private loadApiKeysFromStorage() {
@@ -81,10 +63,6 @@
       case "openai":
         // Basic validation - just check it starts with sk- and has reasonable length
         return apiKey.startsWith("sk-") && apiKey.length > 20;
-<<<<<<< HEAD
-      case "deepseek":
-        // Add DeepSeek validation pattern when implemented
-        return apiKey.length > 10; // Basic validation for now
       case "ollama":
         // Ollama doesn't require an API key, just check if it's a valid URL or empty
         if (!apiKey) return true; // Empty is fine, will use default host
@@ -94,8 +72,6 @@
         } catch {
           return false;
         }
-=======
->>>>>>> 6c2a44ac
       default:
         return false;
     }
@@ -124,15 +100,9 @@
 
     if (isValid) {
       provider = this.createProvider(providerType, apiKey);
-<<<<<<< HEAD
       
       // Save to localStorage if provider creation succeeded and there's an actual key
       if (provider && apiKey) {
-=======
-
-      // Save to localStorage if provider creation succeeded
-      if (provider) {
->>>>>>> 6c2a44ac
         try {
           const storageKey = this.storageKeys[providerType];
           localStorage.setItem(storageKey, apiKey);
@@ -200,13 +170,8 @@
   // Get the first available provider (for backward compatibility)
   getDefaultProvider(): AIProvider | null {
     // Try Anthropic first, then others
-<<<<<<< HEAD
-    const priority: SupportedProvider[] = ["anthropic", "openai", "deepseek", "ollama"];
+    const priority: SupportedProvider[] = ["anthropic", "openai", "ollama"];
     
-=======
-    const priority: SupportedProvider[] = ["anthropic", "openai"];
-
->>>>>>> 6c2a44ac
     for (const providerType of priority) {
       const provider = this.getProvider(providerType);
       if (provider && this.isProviderReady(providerType)) {
@@ -219,13 +184,8 @@
 
   // Get the provider type for the default provider
   getDefaultProviderType(): SupportedProvider | null {
-<<<<<<< HEAD
-    const priority: SupportedProvider[] = ["anthropic", "openai", "deepseek", "ollama"];
+    const priority: SupportedProvider[] = ["anthropic", "openai", "ollama"];
     
-=======
-    const priority: SupportedProvider[] = ["anthropic", "openai"];
-
->>>>>>> 6c2a44ac
     for (const providerType of priority) {
       if (this.isProviderReady(providerType)) {
         return providerType;
